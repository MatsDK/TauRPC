// Prevents additional console window on Windows in release, DO NOT REMOVE!!
#![cfg_attr(not(debug_assertions), windows_subsystem = "windows")]

use std::{sync::Arc, time::Duration};
<<<<<<< HEAD
use tauri::AppHandle;
=======
use tauri::{AppHandle, Manager, Runtime, Window};
>>>>>>> e12636e5
use taurpc::{Router, Windows};
use tokio::{
    sync::{oneshot, Mutex},
    time::sleep,
};

#[doc = "Doc comments are also generated"]
#[taurpc::ipc_type]
// #[derive(serde::Serialize, serde::Deserialize, specta::Type, Clone)]
struct User {
    /// The user's id
    uid: i32,
    /// The user's first name
    first_name: String,
    /// The user's last name
    last_name: String,
}

// create the error type that represents all errors possible in our program
#[derive(Debug, thiserror::Error)]
enum Error {
    #[error(transparent)]
    Io(#[from] std::io::Error),

    #[error("Other: `{0}`")]
    Other(String),
}

// we must manually implement serde::Serialize
impl serde::Serialize for Error {
    fn serialize<S>(&self, serializer: S) -> Result<S::Ok, S::Error>
    where
        S: serde::ser::Serializer,
    {
        serializer.serialize_str(self.to_string().as_ref())
    }
}

// #[taurpc::procedures(event_trigger = ApiEventTrigger)]
#[taurpc::procedures(event_trigger = ApiEventTrigger, export_to = "../src/lib/bindings.ts")]
trait Api {
    async fn update_state<R: Runtime>(app_handle: AppHandle<R>, new_value: String);

<<<<<<< HEAD
    // async fn get_window<R: Runtime>(window: tauri::Window<R>);

    // async fn get_app_handle<R: Runtime>(app_handle: tauri::AppHandle<R>);
=======
    async fn get_window<R: Runtime>(window: Window<R>);

    async fn get_app_handle<R: Runtime>(app_handle: AppHandle<R>);
>>>>>>> e12636e5

    async fn test_io(user: User) -> User;

    async fn test_option() -> Option<()>;

    // async fn test_result(user: User) -> Result<User, Error>;

    // #[taurpc(skip)]
    async fn with_sleep();

    #[taurpc(alias = "method_with_alias")]
    async fn with_alias();

    #[taurpc(event)]
    async fn ev(updated_value: String);

    async fn vec_test(arg: Vec<String>);

    async fn multiple_args(arg: Vec<String>, arg2: String);

    async fn test_bigint(num: i64) -> i64;
}

#[derive(Clone)]
struct ApiImpl {
    state: GlobalState,
}

#[taurpc::resolvers]
impl Api for ApiImpl {
    async fn update_state<R: Runtime>(self, app_handle: AppHandle<R>, new_value: String) {
        let mut data = self.state.lock().await;
        println!("Before {:?}", data);
        *data = new_value;
        println!("After {:?}", data);

        let uppercase = data.to_uppercase();

        TauRpcEventsEventTrigger::new(app_handle)
            .state_changed(uppercase)
            .unwrap();
    }

<<<<<<< HEAD
    //     async fn get_window<R: Runtime>(self, window: tauri::Window<R>) {
    //         println!("Window: {}", window.label());
    //     }

    //     async fn get_app_handle<R: Runtime>(self, app_handle: tauri::AppHandle<R>) {
    //         let app_dir = app_handle.path().app_config_dir();
    //         println!("App Handle: {:?}, {:?}", app_dir, app_handle.package_info());
    //     }
=======
    async fn get_window<R: Runtime>(self, window: Window<R>) {
        println!("Window: {}", window.label());
    }

    async fn get_app_handle<R: Runtime>(self, app_handle: AppHandle<R>) {
        let app_dir = app_handle.path().app_config_dir();
        println!("App Handle: {:?}, {:?}", app_dir, app_handle.package_info());
    }
>>>>>>> e12636e5

    async fn test_io(self, user: User) -> User {
        user
    }

    async fn test_option(self) -> Option<()> {
        Some(())
    }

<<<<<<< HEAD
    // async fn test_result(self, user: User) -> Result<User, Error> {
    //     Err(Error::Other("Some error message".to_string()))
    //     // Ok(user)
    // }
=======
    async fn test_result(self, _user: User) -> Result<User, Error> {
        Err(Error::Other("Some error message".to_string()))
        // Ok(user)
    }
>>>>>>> e12636e5

    async fn with_sleep(self) {
        sleep(Duration::from_millis(2000)).await;
    }

    async fn with_alias(self) {
        println!("method with alias called");
    }

    async fn vec_test(self, _arg: Vec<String>) {}

    async fn multiple_args(self, _arg: Vec<String>, _arg2: String) {}

    async fn test_bigint(self, num: i64) -> i64 {
        num
    }
}

#[taurpc::procedures(path = "events", export_to = "../src/lib/bindings.ts")]
trait Events {
    #[taurpc(event)]
    async fn test_ev();

    #[taurpc(event)]
    async fn state_changed(new_state: String);

    #[taurpc(event)]
    async fn vec_test(args: Vec<String>);

    #[taurpc(event)]
    async fn multiple_args(arg1: u16, arg2: Vec<String>);
}

#[derive(Clone)]
struct EventsImpl;

#[taurpc::resolvers]
impl Events for EventsImpl {}

#[taurpc::procedures(path = "api.ui", export_to = "../src/lib/bindings.ts")]
trait UiApi {
    async fn trigger();

    #[taurpc(event)]
    async fn test_ev();
}

#[derive(Clone)]
struct UiApiImpl;

#[taurpc::resolvers]
impl UiApi for UiApiImpl {
    async fn trigger(self) {
        println!("Trigger ui event")
    }
}

type GlobalState = Arc<Mutex<String>>;

#[tokio::main]
async fn main() {
    let (tx, rx) = oneshot::channel::<AppHandle>();

    tokio::spawn(async move {
        let app_handle = rx.await.unwrap();
        let events_trigger = TauRpcEventsEventTrigger::new(app_handle.clone());
        let ui_trigger = TauRpcUiApiEventTrigger::new(app_handle);

        let mut interval = tokio::time::interval(Duration::from_secs(1));
        loop {
            interval.tick().await;

            events_trigger.vec_test(vec![String::from("test"), String::from("test2")])?;

            // events_trigger.
            //     .send_to(Windows::One("main".to_string()))
            //     .vec_test(vec![String::from("test"), String::from("test2")])?;

            events_trigger.multiple_args(0, vec![String::from("test"), String::from("test2")])?;

            events_trigger.test_ev()?;
            ui_trigger.test_ev()?;
        }

        #[allow(unreachable_code)]
        Ok::<(), tauri::Error>(())
    });

    let router = Router::new()
        .export_config(
            specta_typescript::Typescript::default()
                .header("// My header\n\n")
                // Make sure prettier is installed before using this.
                // .formatter(specta_typescript::formatter::prettier)
                .bigint(specta_typescript::BigIntExportBehavior::String),
        )
        .merge(
            ApiImpl {
                state: Arc::new(Mutex::new("state".to_string())),
            }
            .into_handler(),
        )
        .merge(EventsImpl.into_handler())
        .merge(UiApiImpl.into_handler());

    // tauri::Builder::default()
    //     .invoke_handler(router.into_handler())
    //     // .invoke_handler(taurpc::create_ipc_handler(
    //     //     ApiImpl {
    //     //         state: Arc::new(Mutex::new("state".to_string())),
    //     //     }
    //     //     .into_handler(),
    //     // ))
    //     .setup(|app| {
    //         tx.send(app.handle().clone()).unwrap();
    //         Ok(())
    //     })
    //     .run(tauri::generate_context!())
    //     .expect("error while running tauri application");
    tauri::Builder::default()
        .plugin(tauri_plugin_shell::init())
        .invoke_handler(router.into_handler())
        .setup(|app| {
            #[cfg(debug_assertions)]
            app.get_webview_window("main").unwrap().open_devtools();

            tx.send(app.handle().clone()).unwrap();

            Ok(())
        })
        .run(tauri::generate_context!())
        .expect("error while running tauri application");
}<|MERGE_RESOLUTION|>--- conflicted
+++ resolved
@@ -2,11 +2,7 @@
 #![cfg_attr(not(debug_assertions), windows_subsystem = "windows")]
 
 use std::{sync::Arc, time::Duration};
-<<<<<<< HEAD
-use tauri::AppHandle;
-=======
 use tauri::{AppHandle, Manager, Runtime, Window};
->>>>>>> e12636e5
 use taurpc::{Router, Windows};
 use tokio::{
     sync::{oneshot, Mutex},
@@ -50,15 +46,9 @@
 trait Api {
     async fn update_state<R: Runtime>(app_handle: AppHandle<R>, new_value: String);
 
-<<<<<<< HEAD
     // async fn get_window<R: Runtime>(window: tauri::Window<R>);
 
     // async fn get_app_handle<R: Runtime>(app_handle: tauri::AppHandle<R>);
-=======
-    async fn get_window<R: Runtime>(window: Window<R>);
-
-    async fn get_app_handle<R: Runtime>(app_handle: AppHandle<R>);
->>>>>>> e12636e5
 
     async fn test_io(user: User) -> User;
 
@@ -102,7 +92,6 @@
             .unwrap();
     }
 
-<<<<<<< HEAD
     //     async fn get_window<R: Runtime>(self, window: tauri::Window<R>) {
     //         println!("Window: {}", window.label());
     //     }
@@ -111,16 +100,6 @@
     //         let app_dir = app_handle.path().app_config_dir();
     //         println!("App Handle: {:?}, {:?}", app_dir, app_handle.package_info());
     //     }
-=======
-    async fn get_window<R: Runtime>(self, window: Window<R>) {
-        println!("Window: {}", window.label());
-    }
-
-    async fn get_app_handle<R: Runtime>(self, app_handle: AppHandle<R>) {
-        let app_dir = app_handle.path().app_config_dir();
-        println!("App Handle: {:?}, {:?}", app_dir, app_handle.package_info());
-    }
->>>>>>> e12636e5
 
     async fn test_io(self, user: User) -> User {
         user
@@ -130,17 +109,10 @@
         Some(())
     }
 
-<<<<<<< HEAD
     // async fn test_result(self, user: User) -> Result<User, Error> {
     //     Err(Error::Other("Some error message".to_string()))
     //     // Ok(user)
     // }
-=======
-    async fn test_result(self, _user: User) -> Result<User, Error> {
-        Err(Error::Other("Some error message".to_string()))
-        // Ok(user)
-    }
->>>>>>> e12636e5
 
     async fn with_sleep(self) {
         sleep(Duration::from_millis(2000)).await;

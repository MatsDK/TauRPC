use crate::args::{parse_arg_key, parse_args};
use crate::{method_fut_ident, proc::IpcMethod};

use proc_macro2::TokenStream as TokenStream2;
use quote::{format_ident, quote, ToTokens};
use std::collections::HashMap;
use syn::{
    ext::IdentExt, parse_quote, Attribute, GenericArgument, Generics, Ident, Pat, PatType,
    PathArguments, PathSegment, Type, TypePath, Visibility,
};

const RESERVED_ARGS: &[&str] = &["window", "state", "app_handle"];

pub struct ProceduresGenerator<'a> {
    pub trait_ident: &'a Ident,
    pub handler_ident: &'a Ident,
    pub event_trigger_ident: &'a Ident,
    pub export_path: Option<String>,
    pub path_prefix: String,
    pub inputs_ident: &'a Ident,
    pub input_types_ident: &'a Ident,
    pub outputs_ident: &'a Ident,
    pub output_types_ident: &'a Ident,
    pub output_futures_ident: &'a Ident,
    pub vis: &'a Visibility,
    pub generics: &'a Generics,
    pub attrs: &'a [Attribute],
    pub methods: &'a [IpcMethod],
    pub method_output_types: &'a [&'a Type],
    pub alias_method_idents: &'a [Ident],
}

impl<'a> ProceduresGenerator<'a> {
    fn procedures_trait(&self) -> TokenStream2 {
        let &ProceduresGenerator {
            trait_ident,
            handler_ident,
            methods,
            vis,
            generics,
            attrs,
            method_output_types,
            ..
        } = self;

        let fn_types = methods.iter().map(
            |IpcMethod {
                 ident,
                 args,
                 generics,
                 output,
                 ..
             }| {
                // TODO: filter out tauri types like window, app handle,
                let args = args.iter().filter(filter_reserved_args);
                // TODO: do we support generics?
                // TODO: handle channels
                let fn_ident = format_ident!("taurpc_fn__{trait_ident}_{ident}");
                // println!("{fn_ident}");
                quote! {
                    #[specta::specta]
                    fn #fn_ident #generics( #( #args ),*) #output {
                        // Ok(())
                        unimplemented!();
                    }
                }
            },
        );

        let types_and_fns = methods.iter().zip(method_output_types.iter()).filter_map(
            |(
                IpcMethod {
                    ident,
                    args,
                    generics,
                    attrs,
                    ..
                },
                output_ty,
            )| {
                // skip methods that are marked as events, these methods don't need an implementation
                if attrs.is_event {
                    return None;
                }
                let ty_doc = format!("The response future returned by [`{trait_ident}::{ident}`].");
                let future_type_ident = method_fut_ident(ident);

                Some(quote! {
                    #[allow(non_camel_case_types)]
                    #[doc = #ty_doc]
                    type #future_type_ident: std::future::Future<Output = #output_ty> + Send;

                    fn #ident #generics(self, #( #args ),*) -> Self::#future_type_ident;
                })
            },
        );

        quote! {
            #( #fn_types )*

            #( #attrs )*
            #vis trait #trait_ident #generics: Sized {
                #( #types_and_fns )*

                /// Returns handler used for incoming requests and type generation.
                fn into_handler(self) -> #handler_ident<Self> {
                    #handler_ident { methods: self }
                }
            }
        }
    }

    fn input_enum(&self) -> TokenStream2 {
        let &Self {
            methods,
            vis,
            inputs_ident,
            alias_method_idents,
            ..
        } = self;

        let inputs =
            alias_method_idents
                .iter()
                .zip(methods)
                .map(|(ident, IpcMethod { args, .. })| {
                    // Filter out Tauri's reserved arguments (state, window, app_handle).
                    let types = args
                        .iter()
                        .filter(filter_reserved_args)
                        .map(|PatType { ty, .. }| ty)
                        .collect::<Vec<_>>();

                    // Tuples with 1 element were parsed as Type::Paren, which is not supported by specta.
                    // This may not be necessary and there is probably a better solution, but this works.
                    let ty: Type = if types.len() == 1 {
                        let t = types[0];
                        parse_quote! {#t}
                    } else {
                        parse_quote! {
                            ( #( #types ),* )
                        }
                    };
                    quote! {
                        #ident(#ty)
                    }
                });

        quote! {
            #[derive(taurpc::serde::Serialize, Clone)]
            #[serde(tag = "proc_name", content = "input_type")]
            #[allow(non_camel_case_types)]
            #vis enum #inputs_ident {
                #( #inputs ),*
            }
        }
    }

    fn input_types_enum(&self) -> TokenStream2 {
        let &Self {
            methods,
            vis,
            input_types_ident,
            alias_method_idents,
            ..
        } = self;

        let inputs =
            alias_method_idents
                .iter()
                .zip(methods)
                .map(|(ident, IpcMethod { args, .. })| {
                    // Filter out Tauri's reserved arguments (state, window, app_handle), these args do not need TS types.
                    let filtered_args =
                        args.iter().filter(filter_reserved_args).collect::<Vec<_>>();

                    if filtered_args.len() == 1 {
                        let arg = filtered_args[0];

                        let ty = &arg.ty;
                        quote! {
                            #ident { __taurpc_type: #ty }
                        }
                    } else {
                        let types = filtered_args
                            .iter()
                            .map(|PatType { ty, .. }| ty)
                            .collect::<Vec<_>>();
                        quote! {
                            #ident(( #( #types ),* ))
                        }
                    }
                });

        quote! {
            #[derive(taurpc::specta_macros::Type, taurpc::serde::Serialize)]
            #[serde(tag = "proc_name", content = "input_type")]
            #[allow(non_camel_case_types)]
            #vis enum #input_types_ident {
                #( #inputs ),*
            }
        }
    }

    fn output_enum(&self) -> TokenStream2 {
        let &Self {
            methods,
            vis,
            outputs_ident,
            method_output_types,
            ..
        } = self;

        let outputs = methods.iter().zip(method_output_types.iter()).map(
            |(IpcMethod { ident, .. }, output_ty)| {
                quote! {
                    #ident(#output_ty)
                }
            },
        );

        quote! {
            #[derive(taurpc::serde::Serialize)]
            #[serde(tag = "proc_name", content = "output_type")]
            #[allow(non_camel_case_types)]
            #vis enum #outputs_ident {
                #( #outputs ),*
            }
        }
    }

    // Create enum that is used for generating the TS types with specta
    fn output_types_enum(&self) -> TokenStream2 {
        let &Self {
            vis,
            output_types_ident,
            method_output_types,
            alias_method_idents,
            ..
        } = self;

        let outputs = alias_method_idents
            .iter()
            .zip(method_output_types.iter())
            .map(|(ident, output_ty)| {
                let output_ty = unwrap_result_ty(output_ty);

                quote! {
                    #ident(#output_ty)
                }
            });

        quote! {
            #[derive(taurpc::specta_macros::Type, taurpc::serde::Serialize)]
            #[serde(tag = "proc_name", content = "output_type")]
            #[allow(non_camel_case_types)]
            #vis enum #output_types_ident {
                #( #outputs ),*
            }
        }
    }

    fn output_futures(&self) -> TokenStream2 {
        let &Self {
            methods,
            trait_ident,
            vis,
            output_futures_ident,
            outputs_ident,
            ..
        } = self;

        let outputs = methods
            .iter()
            .filter_map(|IpcMethod { ident, attrs, .. }| {
                if attrs.is_event {
                    return None;
                }
                let future_ident = method_fut_ident(ident);

                Some(quote! {
                    #ident(<P as #trait_ident>::#future_ident)
                })
            })
            .collect::<Vec<_>>();

        // If there are not commands, there are no future outputs and the generic P will be unused resulting in errors.
        if outputs.is_empty() {
            return quote! {};
        }

        let method_idents = methods
            .iter()
            .filter(|IpcMethod { attrs, .. }| !attrs.is_event)
            .map(|IpcMethod { ident, .. }| ident);

        quote! {
            #[allow(non_camel_case_types)]
            #vis enum #output_futures_ident<P: #trait_ident> {
                #( #outputs ),*
            }

            impl<P: #trait_ident> std::future::Future for #output_futures_ident<P> {
                type Output = #outputs_ident;

                fn poll(self: std::pin::Pin<&mut Self>, cx: &mut std::task::Context<'_>)
                    -> std::task::Poll<#outputs_ident>
                {
                    unsafe {
                        match std::pin::Pin::get_unchecked_mut(self) {
                            #(
                                #output_futures_ident::#method_idents(resp) =>
                                    std::pin::Pin::new_unchecked(resp)
                                        .poll(cx)
                                        .map(#outputs_ident::#method_idents),
                            )*
                        }
                    }
                }
            }

        }
    }

    fn procedures_handler(&self) -> TokenStream2 {
        let &Self {
            trait_ident,
            handler_ident,
            vis,
            alias_method_idents,
            methods,
            ref export_path,
            ref path_prefix,
            ..
        } = self;

<<<<<<< HEAD
        let invoke = format_ident!("__tauri__invoke__");
        let message = format_ident!("__tauri__message__");
        let resolver = format_ident!("__tauri_resolver");
=======
        let invoke = format_ident!("__tauri_invoke__");
        let message = format_ident!("__tauri_message__");
        let resolver = format_ident!("__tauri_resolver__");
>>>>>>> e12636e5

        let procedure_handlers = alias_method_idents.iter().zip(methods.iter()).filter_map(
            |(
                proc_name,
                IpcMethod {
                    ident, args, attrs, ..
                },
            )| {
                if attrs.is_event {
                    return None;
                }
                let args = parse_args(args, &message, ident).unwrap();

                Some(quote! { stringify!(#proc_name) => {
                    #resolver.respond_async_serialized(async move {
                        let res = #trait_ident::#ident(
                            self.methods, #( #args.unwrap() ),*
                        );
                        let kind = (&res).async_kind();
                        kind.future(res).await
                    });
                }})
            },
        );

        // Generate json object containing the order and names of the arguments for the methods.
        let mut args_map = HashMap::new();
        alias_method_idents
            .iter()
            .zip(methods)
            .for_each(|(ident, IpcMethod { args, .. })| {
                let args = args
                    .iter()
                    .filter(filter_reserved_args)
                    .map(parse_arg_key)
                    .map(|r| r.unwrap())
                    .collect::<Vec<_>>();

                args_map.insert(ident.to_string(), args);
            });

        let serialized_args_map = serde_json::to_string(&args_map).unwrap();
        let export_path = match export_path {
            Some(path) => quote! { Some(#path) },
            None => quote! { None },
        };

        // let fn_mod_ident = format_ident!("{trait_ident}__fns");
        let fn_names = methods
            .iter()
            .map(|IpcMethod { ident, .. }| format_ident!("taurpc_fn__{trait_ident}_{ident}"));

        quote! {
            #[derive(Clone)]
            #vis struct #handler_ident<P> {
                methods: P,
            }

            use ::tauri::ipc::private::*;
            impl<R: Runtime, P: #trait_ident + Clone + Send + 'static> taurpc::TauRpcHandler<R> for #handler_ident<P> {
                const TRAIT_NAME: &'static str = stringify!(#trait_ident);
                const PATH_PREFIX: &'static str = #path_prefix;
                const EXPORT_PATH: Option<&'static str> = #export_path;

                fn handle_incoming_request(self, #invoke: tauri::ipc::Invoke<R>) {
                    #[allow(unused_variables)]
                    let ::tauri::ipc::Invoke { message: #message, resolver: #resolver, .. } = #invoke;

                    // Remove `TauRpc__` prefix
                    let prefix = #message.command()[8..].to_string();
                    let mut prefix = prefix.split(".").collect::<Vec<_>>();
                    // // Get the actual name of the command
                    let cmd_name = prefix.pop().unwrap().to_string();

                    match cmd_name.as_str() {
                        #( #procedure_handlers ),*
                        _ => {
                            #resolver.reject(format!("message `{}` not found", #message.command()));
                        }
                    };
                }

                fn spawn(self) -> tokio::sync::broadcast::Sender<std::sync::Arc<tauri::ipc::Invoke<R>>> {
                    let (tx, mut rx) = tokio::sync::broadcast::channel(32);

                    tokio::spawn(async move {
                        while let Ok(invoke) = rx.recv().await {
                            if let Some(invoke) = std::sync::Arc::into_inner(invoke) {
                                self.clone().handle_incoming_request(invoke);
                            }
                        }
                    });

                    tx
                }

                fn args_map() -> String {
                    #serialized_args_map.to_string()
                }

                fn collect_fn_types(mut types_map: &mut specta::TypeCollection) -> Vec<specta::datatype::Function> {
                    specta::function::collect_functions![#( #fn_names ),*](&mut types_map)
                }
            }
        }
    }

    fn event_trigger_struct(&self) -> TokenStream2 {
        let &Self {
            vis,
            event_trigger_ident,
            ..
        } = self;

        quote! {
            #[derive(Clone, Debug)]
            #vis struct #event_trigger_ident<RT: Runtime>(taurpc::EventTrigger<RT>);
        }
    }

    fn impl_event_trigger(&self) -> TokenStream2 {
        let &Self {
            event_trigger_ident,
            vis,
            methods,
            inputs_ident,
            alias_method_idents,
            ref path_prefix,
            ..
        } = self;

        let method_triggers = alias_method_idents
            .iter()
            .zip(methods)
            .filter_map(
                |(
                    alias_ident,
                    IpcMethod {
                        ident,
                        args,
                        generics,
                        attrs,
                        ..
                    },
                )| {
                    // skip methods that are not marked as events
                    if !attrs.is_event {
                        return None;
                    }

                    let args = args.iter().filter(filter_reserved_args).collect::<Vec<_>>();
                    let arg_pats = args.iter().map(|arg| &*arg.pat).collect::<Vec<_>>();

                    Some(quote! {
                        #[allow(unused)]
                        #vis fn #ident #generics(&self, #( #args ),*) -> tauri::Result<()> {
                            let proc_name = stringify!(#alias_ident);
                            let req = #inputs_ident::#alias_ident(( #( #arg_pats ),* ));

                            self.0.call(proc_name, req)
                        }
                    })
                },
            )
            .collect::<Vec<_>>();

        quote! {
            impl<RT: Runtime> #event_trigger_ident<RT> {
                /// Generate a new client to trigger events on the client-side.
                #vis fn new(app_handle: tauri::AppHandle<RT>) -> Self {
                    let trigger = taurpc::EventTrigger::new(app_handle, String::from(#path_prefix));

                    Self(trigger)
                }

                /// Trigger an event with a specific scope.
                ///
                /// Options:
                ///    - Windows::All (default)
                ///    - Windows::One(String)
                ///    - Windows::N(Vec<String>)
                #vis fn send_to(&self, scope: taurpc::Windows) -> Self {
                    let trigger = taurpc::EventTrigger::new_scoped_from_trigger(self.0.clone(), scope);
                    Self(trigger)
                }

                #( #method_triggers )*
            }
        }
    }
}

impl<'a> ToTokens for ProceduresGenerator<'a> {
    fn to_tokens(&self, tokens: &mut TokenStream2) {
        tokens.extend(vec![
            self.procedures_trait(),
            self.procedures_handler(),
            self.input_enum(),
            self.input_types_enum(),
            self.output_enum(),
            self.output_types_enum(),
            self.output_futures(),
            self.event_trigger_struct(),
            self.impl_event_trigger(),
        ])
    }
}

// If a method returns a Result<T, E> type, we extract the first generic argument to use
// inside the types enum. This is necessary because `specta_macros::Type` is not implemented for Result.
// If the type is not a Result, return the original type.
fn unwrap_result_ty(ty: &Type) -> &Type {
    let result_seg = match is_ty_result(ty) {
        Some(seg) => seg,
        None => return ty,
    };

    if let PathArguments::AngleBracketed(path_args) = &result_seg.arguments {
        if let GenericArgument::Type(ty) = path_args.args.first().unwrap() {
            return ty;
        }
    }

    ty
}

// TODO: This might break with other result types e.g.: io::Result.
fn is_ty_result(ty: &Type) -> Option<&PathSegment> {
    if let Type::Path(TypePath { path, .. }) = ty {
        if let Some(seg) = path.segments.last() {
            if seg.ident == "Result" {
                return Some(seg);
            }
        }
    }

    None
}

/// Filter out Tauri's reserved argument names (state, window, app_handle), since
/// we should not generate the types for these.
fn filter_reserved_args(arg: &&PatType) -> bool {
    match &mut arg.pat.as_ref() {
        Pat::Ident(pat_ident) => {
            let arg_name = pat_ident.ident.unraw().to_string();
            !RESERVED_ARGS.iter().any(|&s| s == arg_name)
        }
        _ => false,
    }
}<|MERGE_RESOLUTION|>--- conflicted
+++ resolved
@@ -334,15 +334,9 @@
             ..
         } = self;
 
-<<<<<<< HEAD
-        let invoke = format_ident!("__tauri__invoke__");
-        let message = format_ident!("__tauri__message__");
-        let resolver = format_ident!("__tauri_resolver");
-=======
         let invoke = format_ident!("__tauri_invoke__");
         let message = format_ident!("__tauri_message__");
         let resolver = format_ident!("__tauri_resolver__");
->>>>>>> e12636e5
 
         let procedure_handlers = alias_method_idents.iter().zip(methods.iter()).filter_map(
             |(
